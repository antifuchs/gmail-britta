require 'bundler/setup'
require 'minitest/unit'
require 'nokogiri'
require 'minitest/autorun'

require 'gmail-britta'

describe GmailBritta do
<<<<<<< HEAD
  def simple_filterset
    GmailBritta.filterset() do
      filter {
        has %w{to:asf@boinkor.net}
        label 'ohai'
      }.archive_unless_directed
    end
  end

=======
>>>>>>> 04fdaa4d
  def dom(filterset)
    text = filterset.generate
    #puts text
    Nokogiri::XML.parse(text)
  end

  def ns
    {
      'a' => 'http://www.w3.org/2005/Atom',
      'apps' => 'http://schemas.google.com/apps/2006'
    }
  end

  it "runs" do
    fs = GmailBritta.filterset() do
      filter {
          has 'to:asf@boinkor.net'
          label 'ohai'
      }
    end
    filters = fs.generate
    assert(filters, "Should generate something")
    assert(filters.is_a?(String), "Generated filters should be a string")
  end

  it "generates simple 'has' condition xml" do
    filters = dom(
      GmailBritta.filterset() do
        filter {
          has %w{to:asf@boinkor.net}
          label 'ohai'
          archive
        }
      end
    )

    assert_equal(1, filters.xpath('/a:feed/a:entry',ns).length, "Should have exactly one filter entry")
    assert_equal(3, filters.xpath('/a:feed/a:entry/apps:property',ns).length, "Should have two properties")
    assert_equal(1, filters.xpath('/a:feed/a:entry/apps:property[@name="label"]',ns).length, "Should have exactly one 'label' property")
    assert_equal(1, filters.xpath('/a:feed/a:entry/apps:property[@name="shouldArchive"]',ns).length, "Should have exactly one 'shouldArchive' property")
    assert_equal(1, filters.xpath('/a:feed/a:entry/apps:property[@name="hasTheWord"]',ns).length, "Should have exactly one 'has' property")
  end

  it "generates simple 'from' condition xml" do
    filters = dom(
      GmailBritta.filterset() do
        filter {
          from %w{asf@boinkor.net}
          label 'ohai'
        }
      end
    )

    assert_equal(1, filters.xpath('/a:feed/a:entry/apps:property[@name="from"]',ns).length, "Should have exactly one 'from' property")
    assert_equal(1, filters.xpath('/a:feed/a:entry/apps:property[@value="asf@boinkor.net"]',ns).length, "Should have exactly one 'from' value")
  end

  it "generates multiple 'from' condition xml" do
    filters = dom(
      GmailBritta.filterset() do
        filter {
          from ['asf@boinkor.net', 'abc@boinkor.net']
          label 'ohai'
        }
      end
    )

    assert_equal(1, filters.xpath('/a:feed/a:entry/apps:property[@name="from"]',ns).length, "Should have exactly one 'from' property")
    assert_equal(1, filters.xpath('/a:feed/a:entry/apps:property[@value="asf@boinkor.net abc@boinkor.net"]',ns).length, "Should have both addresses in 'from' property")
  end

  it "uses .otherwise for single 'from' condition" do
    filters = dom(
      GmailBritta.filterset() do
        filter {
          from %w{asf@boinkor.net}
          label 'ohai'
        }.otherwise {
          label 'bai'
        }
      end
    )

    assert_equal(2, filters.xpath('/a:feed/a:entry/apps:property[@name="from"]',ns).length, "Should have two 'from' properties")
    assert_equal(1, filters.xpath('/a:feed/a:entry/apps:property[@value="asf@boinkor.net"]',ns).length, "Should have the address positively exactly once")
    assert_equal(1, filters.xpath('/a:feed/a:entry/apps:property[@value="-asf@boinkor.net"]',ns).length, "Should have the address negatively exactly once")
  end

  it "doesn't fail issue #4 - correctly-parenthesised nested ANDs" do
    fs = GmailBritta.filterset do
      filter {
        has :or => [['subject:whee', 'from:zot@spammer.com'], 'from:bob@bob.com', 'from:foo@foo.com']
        label 'yay'
      }
    end
    filters = dom(fs)

    filter_text = filters.xpath('/a:feed/a:entry/apps:property[@name="hasTheWord"]',ns).first['value']
    assert_equal('(subject:whee from:zot@spammer.com) OR from:bob@bob.com OR from:foo@foo.com', filter_text)
  end

  it "uses .otherwise for multiple 'from' condition" do
    filters = dom(
      GmailBritta.filterset() do
        filter {
          from ['asf@boinkor.net', 'abc@boinkor.net']
          label 'ohai'
        }.otherwise {
          label 'bai'
        }
      end
    )

    assert_equal(2, filters.xpath('/a:feed/a:entry/apps:property[@name="from"]',ns).length, "Should have two 'from' properties")
    assert_equal(1, filters.xpath('/a:feed/a:entry/apps:property[@value="asf@boinkor.net abc@boinkor.net"]',ns).length, "Should have both addresses positively in one 'from' property")
    assert_equal(1, filters.xpath('/a:feed/a:entry/apps:property[@value="-asf@boinkor.net -abc@boinkor.net"]',ns).length, "Should have both addresses negated in one 'from' property")
  end

end<|MERGE_RESOLUTION|>--- conflicted
+++ resolved
@@ -6,18 +6,6 @@
 require 'gmail-britta'
 
 describe GmailBritta do
-<<<<<<< HEAD
-  def simple_filterset
-    GmailBritta.filterset() do
-      filter {
-        has %w{to:asf@boinkor.net}
-        label 'ohai'
-      }.archive_unless_directed
-    end
-  end
-
-=======
->>>>>>> 04fdaa4d
   def dom(filterset)
     text = filterset.generate
     #puts text
