module GmailBritta
  # This mixin defines a simple convenience methods for creating
  # accessors that can only be written to once for each instance.
  module SingleWriteAccessors
    # @!parse extend SingleWriteAccessors::ClassMethods
    module ClassMethods

      # @return [Array<Symbol>] the single write accessors defined on
      #   this class and every superclass.
      def single_write_accessors
        super_accessors = {}
        if self.superclass.respond_to?(:single_write_accessors)
          super_accessors = self.superclass.single_write_accessors
        end
        super_accessors.merge(direct_single_write_accessors)
      end

      # Defines a string-typed filter accessor DSL method.  Generates
      # the `[name]`, `get_[name]` and `output_[name]` methods.
      # @param name [Symbol] the name of the accessor method
      # @param gmail_name [String] the name of the attribute in the
      #   gmail Atom export
      def single_write_accessor(name, gmail_name, &block)
        direct_single_write_accessors[name] = gmail_name
        ivar = ivar_name(name)
        define_method(name) do |words|
<<<<<<< HEAD
          if instance_variable_get(ivar_name) and instance_variable_get(ivar_name) != []
=======
          if instance_variable_get(ivar)
>>>>>>> d94ed580
            raise "Only one use of #{name} is permitted per filter"
          end
          instance_variable_set(ivar, words)
        end
        define_method("get_#{name}") do
          instance_variable_get(ivar)
        end
        if block_given?
          define_method("output_#{name}") do
<<<<<<< HEAD
            instance_variable_get(ivar_name) && block.call(instance_variable_get(ivar_name)) unless instance_variable_get(ivar_name) == []
=======
            instance_variable_get(ivar) && block.call(instance_variable_get(ivar))
>>>>>>> d94ed580
          end
        else
          define_method("output_#{name}") do
            instance_variable_get(ivar)
          end
        end
      end

      # Defines a boolean-typed filter accessor DSL method. If the
      # method gets called in the filter definition block, that causes
      # the value to switch to `true`.
      # @note There is no way to turn these boolean values back off in
      #   Gmail's export XML.
      # @param name [Symbol] the name of the accessor method
      # @param gmail_name [String] the name of the attribute in the
      #   gmail Atom export
      def single_write_boolean_accessor(name, gmail_name)
        direct_single_write_accessors[name] = gmail_name
        ivar = ivar_name(name)
        define_method(name) do |*args|
          value = args.length > 0 ? args[0] : true
          if instance_variable_get(ivar)
            raise "Only one use of #{name} is permitted per filter"
          end
          instance_variable_set(ivar, value)
        end
        define_method("get_#{name}") do
          instance_variable_get(ivar)
        end
        define_method("output_#{name}") do
          instance_variable_get(ivar)
        end
      end


      private
      def ivar_name(name)
        :"@#{name}"
      end

      def direct_single_write_accessors
        @direct_single_write_accessors ||= {}
      end
    end

    # @!visibility private
    def self.included(base)
      base.extend(ClassMethods)
    end
  end
end<|MERGE_RESOLUTION|>--- conflicted
+++ resolved
@@ -24,11 +24,7 @@
         direct_single_write_accessors[name] = gmail_name
         ivar = ivar_name(name)
         define_method(name) do |words|
-<<<<<<< HEAD
-          if instance_variable_get(ivar_name) and instance_variable_get(ivar_name) != []
-=======
-          if instance_variable_get(ivar)
->>>>>>> d94ed580
+          if instance_variable_get(ivar) and instance_variable_get(ivar) != []
             raise "Only one use of #{name} is permitted per filter"
           end
           instance_variable_set(ivar, words)
@@ -38,11 +34,7 @@
         end
         if block_given?
           define_method("output_#{name}") do
-<<<<<<< HEAD
-            instance_variable_get(ivar_name) && block.call(instance_variable_get(ivar_name)) unless instance_variable_get(ivar_name) == []
-=======
-            instance_variable_get(ivar) && block.call(instance_variable_get(ivar))
->>>>>>> d94ed580
+            instance_variable_get(ivar) && block.call(instance_variable_get(ivar)) unless instance_variable_get(ivar) == []
           end
         else
           define_method("output_#{name}") do
