module GmailBritta
  # This class specifies the behavior of a single filter
  # definition. Create a filter object in the DSL via
  # {FilterSet::Delegator#filter} or use {Filter#also},
  # {Filter#otherwise} or {Filter#archive_unless_directed} to make a
  # new filter based on another one.
  # @todo this probably needs some explanatory docs to make it understandable.

  class Filter
    include SingleWriteAccessors

    # @!group Methods for use in a filter definition block
    # Archive the message.
    # @!macro [new] bool_dsl_method
    #   @return [void]
    #   @!method $1()
    single_write_boolean_accessor :archive, 'shouldArchive'

    # Move the message to the trash.
    # @macro bool_dsl_method
    single_write_boolean_accessor :delete_it, 'shouldTrash'

    # Mark the message as read.
    # @macro bool_dsl_method
    single_write_boolean_accessor :mark_read, 'shouldMarkAsRead'

    # Mark the message as important.
    # @macro bool_dsl_method
    single_write_boolean_accessor :mark_important, 'shouldAlwaysMarkAsImportant'

    # Do not mark the message as important.
    # @macro bool_dsl_method
    single_write_boolean_accessor :mark_unimportant, 'shouldNeverMarkAsImportant'

    # Star the message
    # @macro bool_dsl_method
    single_write_boolean_accessor :star, 'shouldStar'

    # Never mark the message as spam
    # @macro bool_dsl_method
    single_write_boolean_accessor :never_spam, 'shouldNeverSpam'

    # Assign the given label to the message
    # @return [void]
    # @!method label(label)
    # @param [String] label the label to assign the message
    single_write_accessor :label, 'label'

    # Assign the given smart label to the message
    # @return [void]
    # @!method smart_label(category)
    # @param [String] category the smart label to assign the message
    single_write_accessor :smart_label, 'smartLabelToApply' do |category|
      case category
      when 'forums', 'Forums'
        '^smartlabel_group'
      when 'notifications', 'Notifications', 'updates', 'Updates'
        '^smartlabel_notification'
      when 'promotions', 'Promotions'
        '^smartlabel_promo'
      when 'social', 'Social'
        '^smartlabel_social'
      else
        raise 'invalid category "' << category << '"'
      end
    end

    # Forward the message to the given label.
    # @return [void]
    # @!method forward_to(email)
    # @param [String] email an email address to forward the message to
    single_write_accessor :forward_to, 'forwardTo'

    # @!method has(conditions)
    # @return [void]
    # Defines the positive conditions for the filter to match.
    # @overload has([conditions])
    #   Conditions ANDed together that an incoming email must match.
    #   @param [Array<conditions>] conditions a list of gmail search terms, all of which must match
    # @overload has({:or => [conditions]})
    #   Conditions ORed together for the filter to match
    #   @param [{:or => conditions}] conditions a hash of the form `{:or => [condition1, condition2]}` - either of these conditions must match to match the filter.
    single_write_accessor :has, 'hasTheWord' do |list|
      emit_filter_spec(list)
    end

    # @!method from(conditions)
    # @return [void]
    # Defines the positive conditions for the filter to match.
    # Uses: <apps:property name='from' value='postman@usps.gov'></apps:property>
    # Instead of: <apps:property name='hasTheWord' value='from:postman@usps.gov'></apps:property>
    single_write_accessor :from, 'from' do |list|
      emit_filter_spec(list)
    end

    # @!method to(conditions)
    # @return [void]
    # Defines the positive conditions for the filter to match.
    # Uses: <apps:property name='to' value='postman@usps.gov'></apps:property>
    # Instead of: <apps:property name='hasTheWord' value='to:postman@usps.gov'></apps:property>
    single_write_accessor :to, 'to' do |list|
      emit_filter_spec(list)
    end

    # @!method subject(conditions)
    # @return [void]
    # Defines the positive conditions for the filter to match.
    # @overload subject([conditions])
    #   Conditions ANDed together that an incoming email must match.
    #   @param [Array<conditions>] conditions a list of gmail search terms, all of which must match
    # @overload subject({:or => [conditions]})
    #   Conditions ORed together for the filter to match
    #   @param [{:or => conditions}] conditions a hash of the form `{:or => [condition1, condition2]}` - either of these conditions must match to match the filter.
    single_write_accessor :subject, 'subject' do |list|
      emit_filter_spec(list)
    end

    # @!method has_not(conditions)
    # @return [void]
    # Defines the negative conditions that must not match for the filter to be allowed to match.
    single_write_accessor :has_not, 'doesNotHaveTheWord' do |list|
      emit_filter_spec(list)
    end

    # Filter for messages that have an attachment
    # @macro bool_dsl_method
    single_write_boolean_accessor :has_attachment, 'hasAttachment'
    # @!endgroup

<<<<<<< HEAD
    def chain(type, &block)
      filter = Filter.new(@britta, :log => @log).perform(&block)
      filter.send("merge_#{type}_criteria", self)
      filter.log_definition
      filter
    end
=======
    #@!group Filter chaining
>>>>>>> d94ed580

    # Register and return a new filter that matches only if this
    # Filter's conditions (those that are not duplicated on the new
    # Filter's {#has} clause) *do not* match.
    # @yield The filter definition block
    # @return [Filter] the new filter
    def otherwise(&block)
<<<<<<< HEAD
      chain('negated', &block)
=======
      filter = NegativeChainingFilter.new(self).perform(&block)
      filter.log_definition
      filter
>>>>>>> d94ed580
    end

    # Register and return a new filter that matches a message only if
    # this filter's conditions *and* the previous filter's condition
    # match.
    # @yield The filter definition block
    # @return [Filter] the new filter
    def also(&block)
<<<<<<< HEAD
      chain('positive', &block)
=======
      filter = PositiveChainingFilter.new(self).perform(&block)
      filter.log_definition
      filter
>>>>>>> d94ed580
    end

    # Register (but don't return) a filter that archives the message
    # unless it matches the `:to` email addresses. Optionally, mark
    # the message as read if this filter matches.
    #
    # @note This method returns the previous filter to make it easier
    #   to construct filter chains with {#otherwise} and {#also}
    #   with {#archive_unless_directed} in the middle.
    #
    # @option options [true, false] :mark_read If true, mark the message as read
    # @option options [Array<String>] :to a list of addresses that the message may be addressed to in order to prevent this filter from matching. Defaults to the value given to :me on {GmailBritta.filterset}.
    # @return [Filter] `self` (not the newly-constructed filter)
    def archive_unless_directed(options={})
      mark_as_read=options[:mark_read]
      tos=Array(options[:to] || me)
      filter = PositiveChainingFilter.new(self).perform do
        has_not [{:or => tos.map {|to| "to:#{to}"}}]
        archive
        if mark_as_read
          mark_read
        end
      end
      filter.log_definition
      self
    end
    #@!endgroup

    # Create a new filter object
    # @note Over the lifetime of {GmailBritta}, new {Filter}s usually get created only by the {FilterSet::Delegate}.
    # @param [GmailBritta::Britta] britta the filterset object
    # @option options :log [Logger] a logger for debug messages
    def initialize(britta, options={})
      @britta = britta
      @log = options[:log]
      @from = []
      @to = []
      @has = []
      @has_not = []
    end

    # Return the filter's value as XML text.
    # @return [String] the Atom XML representation of this filter
    def generate_xml
      generate_xml_properties
      engine = Haml::Engine.new("
%entry
  %category{:term => 'filter'}
  %title Mail Filter
  %content
#{generate_haml_properties 1}
", :attr_wrapper => '"')
      engine.render(self)
    end

    def generate_xml_properties
      engine = Haml::Engine.new(generate_haml_properties, :attr_wrapper => '"')
      engine.render(self)
    end

    # Evaluate block as a filter definition block and register `self` as a filter on the containing {FilterSet}
    # @note this method gets called by {Delegate#filter} to create and register a new filter object
    # @yield The filter definition. `self` in the block is the new filter object.
    # @api private
    # @return [Filter] the filter that
    def perform(&block)
      instance_eval(&block)
      @britta.filters << self
      self
    end

    protected
    def filterset; @britta; end

<<<<<<< HEAD
    def merge_negated_criteria(filter)
      def load(name, filter)
        filter.send("get_#{name}").reject do |elt|
          instance_variable_get("@#{name}").member?(elt)
        end
      end

      def invert(old)
        old.map! do |addr|
          if addr[0] == '-'
            addr[1..-1]
          else
            '-' + addr
          end
        end
      end

      def deep_invert(has_not, has)
        case
        when has_not.first.is_a?(Hash) && has_not.first[:or]
          has_not.first[:or] += has
          has_not
        when has_not.length > 0
          [{:or => has_not + has}]
        else
          has
        end
      end

      @to += invert(load(:to, filter))
      @from += invert(load(:from, filter))
      @has_not += deep_invert(load(:has_not, filter), load(:has, filter))
    end

    def merge_positive_criteria(filter)
      @has += filter.get_has
      @has_not += filter.get_has_not
    end
=======
    def logger; @log ; end
>>>>>>> d94ed580

    def self.emit_filter_spec(filter, infix=' ', recursive=false)
      case filter
      when String
        filter
      when Hash
        str = ''
        filter.keys.each do |key|
          infix = ' '
          prefix = ''
          case key
          when :or
            infix = ' OR '
          when :not
            prefix = '-'
            recursive = true
          end
          str << prefix + emit_filter_spec(filter[key], infix, recursive)
        end
        str
      when Array
        str_tmp = filter.map {|elt| emit_filter_spec(elt, ' ', true)}.join(infix)
        if recursive
          "(#{str_tmp})"
        else
          str_tmp
        end
      end
    end

    # Note a filter definition on the logger.
    # @note for debugging only.
    def log_definition
      return unless @log.debug?
      @log.debug  "Filter: #{self}"
<<<<<<< HEAD
      Filter.single_write_accessors.keys.each do |name, gmail_name|
        val = instance_variable_get(Filter.ivar_name(name))
=======
      Filter.single_write_accessors.each do |name, gmail_name|
        val = send(:"get_#{name}")
>>>>>>> d94ed580
        @log.debug "  #{name}: #{val}" if val
      end
      self
    end

    # Return the list of emails that the filterset has configured as "me".
    def me
      @britta.me
    end

    private

    def generate_haml_properties(indent=0)
      properties =
"- self.class.single_write_accessors.keys.each do |name|
  - gmail_name = self.class.single_write_accessors[name]
  - if value = self.send(\"output_\#{name}\".intern)
    %apps:property{:name => gmail_name, :value => value.to_s}"
      if (indent)
        indent_sp = ' '*indent*2
        properties = indent_sp + properties.split("\n").join("\n" + indent_sp)
      end
      properties
    end
  end
end<|MERGE_RESOLUTION|>--- conflicted
+++ resolved
@@ -127,16 +127,12 @@
     single_write_boolean_accessor :has_attachment, 'hasAttachment'
     # @!endgroup
 
-<<<<<<< HEAD
+    #@!group Filter chaining
     def chain(type, &block)
-      filter = Filter.new(@britta, :log => @log).perform(&block)
-      filter.send("merge_#{type}_criteria", self)
+      filter = type.new(self).perform(&block)
       filter.log_definition
       filter
     end
-=======
-    #@!group Filter chaining
->>>>>>> d94ed580
 
     # Register and return a new filter that matches only if this
     # Filter's conditions (those that are not duplicated on the new
@@ -144,13 +140,7 @@
     # @yield The filter definition block
     # @return [Filter] the new filter
     def otherwise(&block)
-<<<<<<< HEAD
-      chain('negated', &block)
-=======
-      filter = NegativeChainingFilter.new(self).perform(&block)
-      filter.log_definition
-      filter
->>>>>>> d94ed580
+      chain(NegatedChainingFilter, &block)
     end
 
     # Register and return a new filter that matches a message only if
@@ -159,13 +149,7 @@
     # @yield The filter definition block
     # @return [Filter] the new filter
     def also(&block)
-<<<<<<< HEAD
-      chain('positive', &block)
-=======
-      filter = PositiveChainingFilter.new(self).perform(&block)
-      filter.log_definition
-      filter
->>>>>>> d94ed580
+      chain(PositiveChainingFilter, &block)
     end
 
     # Register (but don't return) a filter that archives the message
@@ -240,48 +224,7 @@
     protected
     def filterset; @britta; end
 
-<<<<<<< HEAD
-    def merge_negated_criteria(filter)
-      def load(name, filter)
-        filter.send("get_#{name}").reject do |elt|
-          instance_variable_get("@#{name}").member?(elt)
-        end
-      end
-
-      def invert(old)
-        old.map! do |addr|
-          if addr[0] == '-'
-            addr[1..-1]
-          else
-            '-' + addr
-          end
-        end
-      end
-
-      def deep_invert(has_not, has)
-        case
-        when has_not.first.is_a?(Hash) && has_not.first[:or]
-          has_not.first[:or] += has
-          has_not
-        when has_not.length > 0
-          [{:or => has_not + has}]
-        else
-          has
-        end
-      end
-
-      @to += invert(load(:to, filter))
-      @from += invert(load(:from, filter))
-      @has_not += deep_invert(load(:has_not, filter), load(:has, filter))
-    end
-
-    def merge_positive_criteria(filter)
-      @has += filter.get_has
-      @has_not += filter.get_has_not
-    end
-=======
     def logger; @log ; end
->>>>>>> d94ed580
 
     def self.emit_filter_spec(filter, infix=' ', recursive=false)
       case filter
@@ -317,13 +260,8 @@
     def log_definition
       return unless @log.debug?
       @log.debug  "Filter: #{self}"
-<<<<<<< HEAD
       Filter.single_write_accessors.keys.each do |name, gmail_name|
-        val = instance_variable_get(Filter.ivar_name(name))
-=======
-      Filter.single_write_accessors.each do |name, gmail_name|
         val = send(:"get_#{name}")
->>>>>>> d94ed580
         @log.debug "  #{name}: #{val}" if val
       end
       self
